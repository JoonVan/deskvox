// Virvo - Virtual Reality Volume Rendering
// Copyright (C) 1999-2003 University of Stuttgart, 2004-2005 Brown University
// Contact: Jurgen P. Schulze, jschulze@ucsd.edu
//
// This file is part of Virvo.
//
// Virvo is free software; you can redistribute it and/or
// modify it under the terms of the GNU Lesser General Public
// License as published by the Free Software Foundation; either
// version 2.1 of the License, or (at your option) any later version.
//
// This library is distributed in the hope that it will be useful,
// but WITHOUT ANY WARRANTY; without even the implied warranty of
// MERCHANTABILITY or FITNESS FOR A PARTICULAR PURPOSE.  See the GNU
// Lesser General Public License for more details.
//
// You should have received a copy of the GNU Lesser General Public
// License along with this library (see license.txt); if not, write to the
// Free Software Foundation, Inc., 59 Temple Place, Suite 330, Boston, MA 02111-1307 USA

#include <cassert>
#include <cstdlib>
#include <cstring>
#include <string>
#include <type_traits>

#include <GL/glew.h>

#ifdef VV_ARCH_CUDA
#include <thrust/device_vector.h>
#endif

#undef MATH_NAMESPACE

#include <visionaray/detail/pixel_access.h> // detail (TODO?)!
#include <visionaray/math/math.h>
#include <visionaray/texture/texture.h>
#include <visionaray/aligned_vector.h>
#include <visionaray/blending.h>
#include <visionaray/material.h>
#include <visionaray/packet_traits.h>
#include <visionaray/pixel_format.h>
#include <visionaray/pixel_traits.h>
#include <visionaray/point_light.h>
#include <visionaray/render_target.h>
#include <visionaray/scheduler.h>
#include <visionaray/shade_record.h>
#include <visionaray/variant.h>

#ifdef VV_ARCH_CUDA
#include <visionaray/cuda/pixel_pack_buffer.h>
#endif

#undef MATH_NAMESPACE

#include "gl/util.h"
#include "private/vvgltools.h"
#include "vvcudarendertarget.h"
#include "vvraycaster.h"
#include "vvspaceskip.h"
#include "vvtextureutil.h"
#include "vvtoolshed.h"
#include "vvvoldesc.h"

#ifdef VV_ARCH_CUDA
#include "cuda/utils.h"
#endif

using namespace visionaray;


//-------------------------------------------------------------------------------------------------
// Global typedefs
//

#if defined(VV_ARCH_CUDA)
using ray_type          = basic_ray<float>;
using sched_type        = cuda_sched<ray_type>;
using transfunc_type    = cuda_texture<vec4,      1>;
using volume8_type      = cuda_texture<unorm< 8>, 3>;
using volume16_type     = cuda_texture<unorm<16>, 3>;
using volume32_type     = cuda_texture<float,     3>;
#else
#if defined(VV_ARCH_SSE2) || defined(VV_ARCH_SSE4_1)
using ray_type = basic_ray<simd::float4>;
#elif defined(VV_ARCH_AVX) || defined(VV_ARCH_AVX2)
using ray_type = basic_ray<simd::float8>;
#else
using ray_type = basic_ray<float>;
#endif
using sched_type        = tiled_sched<ray_type>;
using transfunc_type    = texture<vec4,      1>;
using volume8_type      = texture<unorm< 8>, 3>;
using volume16_type     = texture<unorm<16>, 3>;
using volume32_type     = texture<float,     3>;
#endif

//-------------------------------------------------------------------------------------------------
// Ray type, depends upon target architecture
//



//-------------------------------------------------------------------------------------------------
// Misc. helpers
//

template <typename T, typename Tex>
VSNRAY_FUNC
inline vector<3, T> gradient(Tex const& tex, vector<3, T> tex_coord)
{
    vector<3, T> s1;
    vector<3, T> s2;

    float DELTA = 0.01f;

    s1.x = tex3D(tex, tex_coord + vector<3, T>(DELTA, 0.0f, 0.0f));
    s2.x = tex3D(tex, tex_coord - vector<3, T>(DELTA, 0.0f, 0.0f));
    // signs for y and z are swapped because of texture orientation
    s1.y = tex3D(tex, tex_coord - vector<3, T>(0.0f, DELTA, 0.0f));
    s2.y = tex3D(tex, tex_coord + vector<3, T>(0.0f, DELTA, 0.0f));
    s1.z = tex3D(tex, tex_coord - vector<3, T>(0.0f, 0.0f, DELTA));
    s2.z = tex3D(tex, tex_coord + vector<3, T>(0.0f, 0.0f, DELTA));

    return s2 - s1;
}

template <typename F, typename I>
VSNRAY_FUNC
inline F normalize_depth(I const& depth, pixel_format depth_format, F /* */)
{
    if (depth_format == PF_DEPTH24_STENCIL8)
    {
        auto d = (depth & 0xFFFFFF00) >> 8;
        return F(d) / 16777215.0f;
    }

    // Assume PF_DEPTH32F
    return reinterpret_as_float(depth);
}

template <typename I1, typename I2, typename Params>
VSNRAY_FUNC
inline void get_depth(I1 x, I1 y, I2& depth_raw, Params const& params)
{
    // Get depth value from visionaray buffer
    // dst format equals src format because our implementation
    // takes care of the conversion itself in the rendering kernel
    if (params.depth_format == PF_DEPTH24_STENCIL8)
    {
        detail::pixel_access::get( // detail (TODO?)!
                pixel_format_constant<PF_DEPTH24_STENCIL8>{},   // dst format
                pixel_format_constant<PF_DEPTH24_STENCIL8>{},   // src format
                x,
                y,
                params.viewport.w,
                params.viewport.h,
                depth_raw,
                params.depth_buffer
                );
    }
    else
    {
        // Assume PF_DEPTH32F
        detail::pixel_access::get( // detail (TODO?)!
                pixel_format_constant<PF_DEPTH32F>{},           // dst format
                pixel_format_constant<PF_DEPTH32F>{},           // src format
                x,
                y,
                params.viewport.w,
                params.viewport.h,
                depth_raw,
                params.depth_buffer
                );
    }
}

VSNRAY_FUNC
inline vec3 gatherv(vec3 const* base_addr, int index)
{
    return base_addr[index];
}

template <
    typename T,
    typename I,
    typename = typename std::enable_if<simd::is_simd_vector<T>::value>::type
    >
VSNRAY_CPU_FUNC
inline vector<3, T> gatherv(vector<3, T> const* base_addr, I const& index)
{
    // basically like visionaray::simd::gather, but
    // base_addr points to vec3's of simd-vectors

    typename simd::aligned_array<I>::type indices;
    store(indices, index);

    array<vector<3, float>, simd::num_elements<T>::value> arr;

    for (int i = 0; i < simd::num_elements<T>::value; ++i)
    {
        auto vecs = unpack(base_addr[indices[i]]);
        arr[i] = vecs[i];
    }

    return simd::pack(arr);
}


//-------------------------------------------------------------------------------------------------
// Clip sphere, hit_record stores both tnear and tfar (in contrast to basic_sphere)!
//

struct clip_sphere : basic_sphere<float>
{
};

template <typename T>
struct clip_sphere_hit_record
{
    using M = typename simd::mask_type<T>::type;

    M hit   = M(false);
    T tnear =  numeric_limits<T>::max();
    T tfar  = -numeric_limits<T>::max();
};

template <typename T>
VSNRAY_FUNC
inline clip_sphere_hit_record<T> intersect(basic_ray<T> const& ray, clip_sphere const& sphere)
{

    typedef basic_ray<T> ray_type;
    typedef vector<3, T> vec_type;

    ray_type r = ray;
    r.ori -= vec_type( sphere.center );

    auto A = dot(r.dir, r.dir);
    auto B = dot(r.dir, r.ori) * T(2.0);
    auto C = dot(r.ori, r.ori) - sphere.radius * sphere.radius;

    // solve Ax**2 + Bx + C
    auto disc = B * B - T(4.0) * A * C;
    auto valid = disc >= T(0.0);

    auto root_disc = select(valid, sqrt(disc), disc);

    auto q = select( B < T(0.0), T(-0.5) * (B - root_disc), T(-0.5) * (B + root_disc) );

    auto t1 = q / A;
    auto t2 = C / q;

    clip_sphere_hit_record<T> result;
    result.hit = valid;
    result.tnear   = select( valid, select( t1 > t2, t2, t1 ), T(-1.0) );
    result.tfar    = select( valid, select( t1 > t2, t1, t2 ), T(-1.0) );
    return result;
}


//-------------------------------------------------------------------------------------------------
// Clip clone
//

struct clip_cone
{
    vec3 tip;       // position of the cone's tip
    vec3 axis;      // unit vector pointing from tip into the cone
    float theta;    // *half* angle between axis and cone surface
};

template <typename T>
struct clip_cone_hit_record : clip_sphere_hit_record<T>
{
};

template <typename T>
VSNRAY_FUNC
inline clip_cone_hit_record<T> intersect(basic_ray<T> const& ray, clip_cone const& cone)
{
    using R = basic_ray<T>;
    using V = vector<3, T>;

    R r = ray;
    r.ori -= V(cone.tip);

    T cos2_theta(cos(cone.theta) * cos(cone.theta));

    auto A = dot(r.dir, V(cone.axis)) * dot(r.dir, V(cone.axis)) - cos2_theta;
    auto B = T(2.0) * (dot(r.dir, V(cone.axis)) * dot(r.ori, V(cone.axis)) - dot(r.dir, r.ori) * cos2_theta);
    auto C = dot(r.ori, V(cone.axis)) * dot(r.ori, V(cone.axis)) - dot(r.ori, r.ori) * cos2_theta;

    // solve Ax**2 + Bx + C
    auto disc = B * B - T(4.0) * A * C;
    auto valid = disc >= T(0.0);

    auto root_disc = select(valid, sqrt(disc), disc);

    auto q = select( B < T(0.0), T(-0.5) * (B - root_disc), T(-0.5) * (B + root_disc) );

    auto t1 = q / A;
    auto t2 = C / q;

    auto isect_pos1 = V(ray.ori) + V(ray.dir) * t1;
    auto hits_shadow_cone1 = dot(isect_pos1 - V(cone.tip), V(cone.axis)) > T(0.0);

    auto isect_pos2 = V(ray.ori) + V(ray.dir) * t2;
    auto hits_shadow_cone2 = dot(isect_pos2 - V(cone.tip), V(cone.axis)) > T(0.0);

    t1 = select(hits_shadow_cone1, T(-1.0), t1);
    t2 = select(hits_shadow_cone2, T(-1.0), t2);

    valid &= dot(ray.dir, V(cone.axis)) >= T(0.0);

    clip_cone_hit_record<T> result;
    result.hit = valid;
    result.tnear   = select( valid, select( t1 > t2, t2, t1 ), T(-1.0) );
    result.tfar    = select( valid, select( t1 > t2, t1, t2 ), T(-1.0) );
    return result;
}


//-------------------------------------------------------------------------------------------------
// Clip box, basically an aabb, but intersect() returns a hit record containing the
// plane normal of the box' side where the ray entered
//

struct clip_box : basic_aabb<float>
{
    using base_type = basic_aabb<float>;

    clip_box() = default;
    VSNRAY_FUNC clip_box(vec3 const& min, vec3 const& max)
        : base_type(min, max)
    {
    }
};

template <typename T>
struct clip_box_hit_record : hit_record<basic_ray<T>, basic_aabb<float>>
{
    vector<3, T> normal;
};

template <typename T>
VSNRAY_FUNC
inline clip_box_hit_record<T> intersect(basic_ray<T> const& ray, clip_box const& box)
{
    auto hr = intersect(ray, static_cast<clip_box::base_type>(box));

    // calculate normal
    vector<3, float> normals[6] {
            {  1.0f,  0.0f,  0.0f },
            { -1.0f,  0.0f,  0.0f },
            {  0.0f,  1.0f,  0.0f },
            {  0.0f, -1.0f,  0.0f },
            {  0.0f,  0.0f,  1.0f },
            {  0.0f,  0.0f, -1.0f }
            };

    auto isect_pos = ray.ori + ray.dir * hr.tnear;
    auto dir = normalize(isect_pos - vector<3, T>(box.center()));
    auto cosa = dot(dir, vector<3, T>(normals[0]));

    vector<3, T> normal(normals[0]);

    for (int i = 1; i < 6; ++i)
    {
        T dp    = dot(dir, vector<3, T>(normals[i]));
        normal  = select(dp > cosa, normals[i], normal);
        cosa    = select(dp > cosa, dp, cosa);
    }

    clip_box_hit_record<T> result;
    result.hit    = hr.hit;
    result.tnear  = hr.tnear;
    result.tfar   = hr.tfar;
    result.normal = normal;
    return result;
}


//-------------------------------------------------------------------------------------------------
// Clip plane (just another name for plane)
//

using clip_plane = basic_plane<3, float>;


//-------------------------------------------------------------------------------------------------
// Create clip intervals and deduce clip normals from primitive list
//

template <typename T>
struct clip_object_visitor
{
public:

    enum { MAX_INTERVALS = 64 };

    struct RT
    {
        int num_intervals;
        vector<2, T> intervals[MAX_INTERVALS];
        vector<3, T> normal;
    };

    using return_type = RT;

public:

    // Create with ray and tnear / tfar obtained from ray / bbox intersection
    VSNRAY_FUNC
    clip_object_visitor(basic_ray<T> const& ray, T const& tnear, T const& tfar)
        : ray_(ray)
        , tnear_(tnear)
        , tfar_(tfar)
    {
    }

    // Clip plane
    VSNRAY_FUNC
    return_type operator()(clip_plane const& ref) const
    {
        auto hit_rec = intersect(ray_, ref);
        auto ndotd = dot(ray_.dir, vector<3, T>(ref.normal));

        return_type result;
        result.num_intervals = 1;
        result.intervals[0].x = select(ndotd >  0.0f, hit_rec.t, tnear_);
        result.intervals[0].y = select(ndotd <= 0.0f, hit_rec.t, tfar_);
        result.normal     = ref.normal;
        return result;
    }

    // Clip sphere
    VSNRAY_FUNC
    return_type operator()(clip_sphere const& ref) const
    {
        using V = vector<3, T>;

        auto hit_rec = intersect(ray_, ref);

        return_type result;
        result.num_intervals = 1;
        result.intervals[0].x = select(hit_rec.tnear > tnear_, hit_rec.tnear, tnear_);
        result.intervals[0].y = select(hit_rec.tfar  < tfar_,  hit_rec.tfar,  tfar_);

        // normal at tfar, pointing inwards
        V isect_pos = ray_.ori + result.intervals[0].y * ray_.dir;
        result.normal = -(isect_pos - V(ref.center)) / T(ref.radius);

        return result;
    }

    // Clip cone
    VSNRAY_FUNC
    return_type operator()(clip_cone const& ref) const
    {
        using V = vector<3, T>;

        auto hit_rec = intersect(ray_, ref);

        return_type result;
        result.num_intervals = 1;
        result.intervals[0].x = select(hit_rec.tnear > tnear_, hit_rec.tnear, tnear_);
        result.intervals[0].y = select(hit_rec.tfar  < tfar_,  hit_rec.tfar,  tfar_);

        // normal at tfar, pointing inwards
        V isect_pos = ray_.ori + result.intervals[0].y * ray_.dir;
        V tmp = isect_pos - V(ref.tip);
        result.normal = normalize(tmp * dot(V(ref.axis), tmp) / dot(tmp, tmp) - V(ref.axis));

        return result;
    }

private:

    basic_ray<T>    ray_;
    T               tnear_;
    T               tfar_;
};


//-------------------------------------------------------------------------------------------------
// Wrapper that either uses CUDA/GL interop or simple CPU <- GPU transfer to make the
// OpenGL depth buffer available to the Visionaray kernel
//

#ifdef VV_ARCH_CUDA

struct depth_buffer_type : cuda::pixel_pack_buffer
{
    unsigned const* data() const
    {
        return static_cast<unsigned const*>(cuda::pixel_pack_buffer::data());
    }
};

#else

struct depth_buffer_type
{
    void map(recti viewport, pixel_format format)
    {
        auto info = map_pixel_format(format);

        buffer.resize((viewport.w - viewport.x) * (viewport.h - viewport.y));

        glReadPixels(
                viewport.x,
                viewport.y,
                viewport.w,
                viewport.h,
                info.format,
                info.type,
                buffer.data()
                );
    }

    void unmap()
    {
    }

    unsigned const* data() const
    {
        return buffer.data();
    }

    aligned_vector<unsigned> buffer;
};

#endif

//-------------------------------------------------------------------------------------------------
// Wrapper to consolidate virvo and Visionaray render targets
//

class virvo_render_target
{
public:

    static const pixel_format CF = PF_RGBA32F;
    static const pixel_format DF = PF_UNSPECIFIED;

    using color_type = typename pixel_traits<CF>::type;
    using depth_type = typename pixel_traits<DF>::type;

    using ref_type = render_target_ref<CF, DF>;

public:

    virvo_render_target(int w, int h, color_type* c, depth_type* d)
        : width_(w)
        , height_(h)
        , color_(c)
        , depth_(d)
    {
    }

    int width() const { return width_; }
    int height() const { return height_; }

    color_type* color() { return color_; }
    depth_type* depth() { return depth_; }

    color_type const* color() const { return color_; }
    depth_type const* depth() const { return depth_; }

    ref_type ref() { return { color(), depth(), width(), height() }; }

    void begin_frame() {}
    void end_frame() {}

    int width_;
    int height_;

    color_type* color_;
    depth_type* depth_;
};


//-------------------------------------------------------------------------------------------------
// Volume kernel params
//

struct volume_kernel_params
{
    enum projection_mode
    {
        AlphaCompositing,
        MaxIntensity,
        MinIntensity,
        DRR
    };

    using clip_object    = variant<clip_plane, clip_sphere, clip_cone>;
    using transfunc_ref  = typename transfunc_type::ref_type;

    clip_box                    bbox;
    clip_box                    roi;
    float                       delta;
    int                         num_channels;
    transfunc_ref const*        transfuncs;
    vec2 const*                 ranges;
    unsigned const*             depth_buffer;
    pixel_format                depth_format;
    projection_mode             mode;
    bool                        depth_test;
    bool                        opacity_correction;
    bool                        early_ray_termination;
    bool                        local_shading;
    mat4                        camera_matrix_inv;
    recti                       viewport;
    point_light<float>          light;

    struct
    {
        clip_object const*      begin;
        clip_object const*      end;
    } clip_objects;
};


//-------------------------------------------------------------------------------------------------
// Visionaray volume rendering kernel
//

template <typename Volume>
struct volume_kernel
{
    using Params = volume_kernel_params;
    using VolRef = typename Volume::ref_type;

    VSNRAY_FUNC
    explicit volume_kernel(Params const& p, VolRef const* vols)
        : params(p)
        , volumes(vols)
    {
    }

    template <typename R>
    VSNRAY_FUNC
    result_record<typename R::scalar_type> operator()(R ray, int x, int y) const
    {
        using S    = typename R::scalar_type;
        using I    = typename simd::int_type<S>::type;
        using Mask = typename simd::mask_type<S>::type;
        using Mat4 = matrix<4, 4, S>;
        using C    = vector<4, S>;

        result_record<S> result;
        result.color = C(0.0);

        auto hit_rec = intersect(ray, params.roi);
        auto tmax = hit_rec.tfar;

        // convert depth buffer(x,y) to "t" coordinates
        if (params.depth_test)
        {
            // unproject (win to obj)
            I depth_raw(0);
            get_depth(x, y, depth_raw, params);
            S depth = normalize_depth(depth_raw, params.depth_format, S{});

            vector<3, S> win(expand_pixel<S>().x(x), expand_pixel<S>().y(y), depth);
            vector<4, S> u(
                    S(2.0 * (win[0] - params.viewport[0]) / params.viewport[2] - 1.0),
                    S(2.0 * (win[1] - params.viewport[1]) / params.viewport[3] - 1.0),
                    S(2.0 * win[2] - 1.0),
                    S(1.0)
                    );

            vector<4, S> v = Mat4(params.camera_matrix_inv) * u;
            vector<3, S> obj = v.xyz() / v.w;

            // convert to "t" coordinates
            tmax = length(obj - ray.ori);
        }


        auto t = max(S(0.0f), hit_rec.tnear);
        tmax = min(hit_rec.tfar, tmax);


        // calculate intervals clipped by planes, spheres, etc., along with the
        // normals of the farthest intersection in view direction
        const int MaxClipIntervals = 64;
        vector<2, S> clip_intervals[MaxClipIntervals];
        vector<3, S> clip_normals[MaxClipIntervals];

        auto num_clip_objects = min(
                MaxClipIntervals - 1, // room for bbox normal, which is the last clip object
                static_cast<int>(params.clip_objects.end - params.clip_objects.begin)
                );

        for (auto it = params.clip_objects.begin; it != params.clip_objects.end; ++it)
        {
            clip_object_visitor<S> visitor(ray, t, tmax);
            auto clip_data = apply_visitor(visitor, *it);

            clip_intervals[it - params.clip_objects.begin] = clip_data.intervals[0];
            clip_normals[it - params.clip_objects.begin] = clip_data.normal;
        }

        // treat the bbox entry plane as a clip
        // object that contributes a shading normal
        clip_normals[num_clip_objects] = hit_rec.normal;


        // calculate the volume rendering integral
        while (visionaray::any(t < tmax))
        {
            Mask clipped(false);

            S tnext = t + params.delta;
            for (int i = 0; i < num_clip_objects; ++i)
            {
                clipped |= t >= clip_intervals[i].x && t <= clip_intervals[i].y;
                tnext = select(
                        t >= clip_intervals[i].x && t <= clip_intervals[i].y && tnext < clip_intervals[i].y,
                        clip_intervals[i].y,
                        tnext
                        );
            }

            if (!visionaray::all(clipped))
            {
                auto pos = ray.ori + ray.dir * t;
                auto tex_coord = vector<3, S>(
                        ( pos.x + (params.bbox.size().x / 2) ) / params.bbox.size().x,
                        (-pos.y + (params.bbox.size().y / 2) ) / params.bbox.size().y,
                        (-pos.z + (params.bbox.size().z / 2) ) / params.bbox.size().z
                        );

                C color(0.0);

                for (int i = 0; i < params.num_channels; ++i)
                {
                    S voxel  = tex3D(volumes[i], tex_coord);
                    C colori = tex1D(params.transfuncs[i], voxel);

                    auto do_shade = params.local_shading && colori.w >= 0.1f;

                    if (visionaray::any(do_shade))
                    {
                        // TODO: make this modifiable
                        plastic<S> mat;
                        mat.ca() = from_rgb(vector<3, S>(0.3f, 0.3f, 0.3f));
                        mat.cd() = from_rgb(vector<3, S>(0.8f, 0.8f, 0.8f));
                        mat.cs() = from_rgb(vector<3, S>(0.8f, 0.8f, 0.8f));
                        mat.ka() = 1.0f;
                        mat.kd() = 1.0f;
                        mat.ks() = 1.0f;
                        mat.specular_exp() = 1000.0f;


                        // calculate shading
                        auto grad = gradient(volumes[i], tex_coord);
                        auto normal = normalize(grad);

                        auto float_eq = [&](S const& a, S const& b) { return abs(a - b) < params.delta * S(0.5); };

                        Mask at_boundary = float_eq(t, hit_rec.tnear);
                        I clip_normal_index = select(
                                at_boundary,
                                I(num_clip_objects), // bbox normal is stored at last position in the list
                                I(0)
                                );

                        for (int i = 0; i < num_clip_objects; ++i)
                        {
                            Mask hit = float_eq(t, clip_intervals[i].y + params.delta); // TODO: understand why +delta
                            clip_normal_index = select(hit, I(i), clip_normal_index);
                            at_boundary |= hit;
                        }

                        if (visionaray::any(at_boundary))
                        {
                            auto boundary_normal = gatherv(clip_normals, clip_normal_index);
                            normal = select(
                                    at_boundary,
                                    boundary_normal * colori.w + normal * (S(1.0) - colori.w),
                                    normal
                                    );
                        }

                        do_shade &= length(grad) != 0.0f;

                        shade_record<S> sr;
                        sr.normal = normal;
                        sr.geometric_normal = normal;
                        sr.view_dir = -ray.dir;
                        sr.tex_color = vector<3, S>(1.0);
                        sr.light_dir = normalize(params.light.position());
                        sr.light_intensity = params.light.intensity(pos);

                        auto shaded_clr = mat.shade(sr);

                        colori.xyz() = mul(
                                colori.xyz(),
                                to_rgb(shaded_clr),
                                do_shade,
                                colori.xyz()
                                );
                    }

                    if (params.opacity_correction)
                    {
                        colori.w = 1.0f - pow(1.0f - colori.w, params.delta);
                    }

                    // premultiplied alpha
                    colori.xyz() *= colori.w;

                    color += colori;
                }


                // compositing
                if (params.mode == Params::AlphaCompositing)
                {
                    result.color += select(
                            t < tmax && !clipped,
                            color * (1.0f - result.color.w),
                            C(0.0)
                            );

                    // early-ray termination - don't traverse w/o a contribution
                    if (params.early_ray_termination && visionaray::all(result.color.w >= 0.999f))
                    {
                        break;
                    }
                }
                else if (params.mode == Params::MaxIntensity)
                {
                    result.color = select(
                            t < tmax && !clipped,
                            max(color, result.color),
                            result.color
                            );
                }
                else if (params.mode == Params::MinIntensity)
                {
                    result.color = select(
                            t < tmax && !clipped,
                            min(color, result.color),
                            result.color
                            );
                }
                else if (params.mode == Params::DRR)
                {
                    result.color += select(
                            t < tmax && !clipped,
                            color,
                            C(0.0)
                            );
                }
            }

            // step on
            t = tnext;
        }

        result.hit = hit_rec.hit;
        return result;
    }

    Params params;
    VolRef const* volumes;
};


//-------------------------------------------------------------------------------------------------
// Private implementation
//

struct vvRayCaster::Impl
{
    Impl()
#if defined(VV_ARCH_CUDA)
        : sched(8, 8)
#else
        : sched(vvToolshed::getNumProcessors())
#endif
<<<<<<< HEAD
        , space_skip_tree(virvo::SkipTree::SVTKdTreeCU)
=======
//      , space_skip_tree(virvo::SkipTree::SVTKdTree)
        , space_skip_tree(virvo::SkipTree::LBVH)
>>>>>>> 0dd64da8
    {
#if !defined(VV_ARCH_CUDA)
        char* num_threads = getenv("VV_NUM_THREADS");
        if (num_threads != nullptr)
        {
            std::string str(num_threads);
            sched.reset(std::stoi(str));
        }
#endif
    }

    using params_type = volume_kernel_params;

    sched_type                      sched;
    params_type                     params;
    std::vector<volume8_type>       volumes8;
    std::vector<volume16_type>      volumes16;
    std::vector<volume32_type>      volumes32;
    std::vector<transfunc_type>     transfuncs;
    depth_buffer_type               depth_buffer;

    bool                            space_skipping = true;
    virvo::SkipTree                 space_skip_tree;

    // Internal storage format for textures
    virvo::PixelFormat              texture_format = virvo::PF_R8;

    void updateVolumeTextures(vvVolDesc* vd, vvRenderer* renderer);
    void updateTransfuncTexture(vvVolDesc* vd, vvRenderer* renderer);

    template <typename Volumes>
    void updateVolumeTexturesImpl(vvVolDesc* vd, vvRenderer* renderer, Volumes& volume);
};


void vvRayCaster::Impl::updateVolumeTextures(vvVolDesc* vd, vvRenderer* renderer)
{
    if (texture_format == virvo::PF_R8)
    {
        updateVolumeTexturesImpl(vd, renderer, volumes8);
    }
    else if (texture_format == virvo::PF_R16UI)
    {
        updateVolumeTexturesImpl(vd, renderer, volumes16);
    }
    else if (texture_format == virvo::PF_R32F)
    {
        updateVolumeTexturesImpl(vd, renderer, volumes32);
    }

    if (space_skipping)
    {
        space_skip_tree.updateVolume(*vd);
    }
}

void vvRayCaster::Impl::updateTransfuncTexture(vvVolDesc* vd, vvRenderer* /*renderer*/)
{
    transfuncs.resize(vd->tf.size());
    for (size_t i = 0; i < vd->tf.size(); ++i)
    {
        aligned_vector<vec4> tf(256 * 1 * 1);
        vd->computeTFTexture(i, 256, 1, 1, reinterpret_cast<float*>(tf.data()));

        transfuncs[i] = transfunc_type(tf.size());
        transfuncs[i].reset(tf.data());
        transfuncs[i].set_address_mode(Clamp);
        transfuncs[i].set_filter_mode(Nearest);

        if (space_skipping)
        {
            space_skip_tree.updateTransfunc(
                    reinterpret_cast<const uint8_t*>(tf.data()),
                    256,
                    1,
                    1,
                    virvo::PF_RGBA32F);
        }
    }
}

template <typename Volumes>
void vvRayCaster::Impl::updateVolumeTexturesImpl(vvVolDesc* vd, vvRenderer* renderer, Volumes& volumes)
{
    using Volume = typename Volumes::value_type;

    tex_filter_mode filter_mode = renderer->getParameter(vvRenderer::VV_SLICEINT).asInt() == virvo::Linear ? Linear : Nearest;
    tex_address_mode address_mode = Clamp;

    volumes.resize(vd->frames * vd->getChan());

    virvo::TextureUtil tu(vd);
    for (size_t f = 0; f < vd->frames; ++f)
    {
        for (int c = 0; c < vd->getChan(); ++c)
        {
            virvo::TextureUtil::Pointer tex_data = nullptr;

            virvo::TextureUtil::Channels channelbits = 1ULL << c;

            tex_data = tu.getTexture(virvo::vec3i(0),
                virvo::vec3i(vd->vox),
                texture_format,
                channelbits,
                f);

            size_t index = f * vd->getChan() + c;

            volumes[index] = Volume(vd->vox[0], vd->vox[1], vd->vox[2]);
            volumes[index].reset(reinterpret_cast<typename Volume::value_type const*>(tex_data));
            volumes[index].set_address_mode(address_mode);
            volumes[index].set_filter_mode(filter_mode);
        }
    }
}


//-------------------------------------------------------------------------------------------------
// Public interface
//

vvRayCaster::vvRayCaster(vvVolDesc* vd, vvRenderState renderState)
    : vvRenderer(vd, renderState)
    , impl_(new Impl)
{
    rendererType = RAYREND;

    glewInit();

#if defined(VV_ARCH_CUDA)
    virvo::cuda::initGlInterop();

    virvo::RenderTarget* rt = virvo::PixelUnpackBufferRT::create(virvo::PF_RGBA32F, virvo::PF_UNSPECIFIED);

    // no direct rendering
    if (rt == NULL)
    {
        rt = virvo::DeviceBufferRT::create(virvo::PF_RGBA32F, virvo::PF_UNSPECIFIED);
    }
    setRenderTarget(rt);
#else
    setRenderTarget(virvo::HostBufferRT::create(virvo::PF_RGBA32F, virvo::PF_UNSPECIFIED));
#endif

    updateVolumeData();
    updateTransferFunction();
}

vvRayCaster::~vvRayCaster()
{
}

void vvRayCaster::renderVolumeGL()
{
    if (_boundaries)
    {
        //glLineWidth(1.0f);
      
        //glEnable(GL_LINE_SMOOTH);
        //glHint(GL_LINE_SMOOTH_HINT, GL_NICEST);
      
        //glEnable(GL_BLEND);
        //glBlendFunc(GL_SRC_ALPHA, GL_ONE_MINUS_SRC_ALPHA);

        bool isLightingEnabled = glIsEnabled(GL_LIGHTING);
        glDisable(GL_LIGHTING);

        virvo::vec4 clearColor = vvGLTools::queryClearColor();
        vvColor color(1.0f - clearColor[0], 1.0f - clearColor[1], 1.0f - clearColor[2]);
        impl_->space_skip_tree.renderGL(color);

        if (isLightingEnabled)
            glEnable(GL_LIGHTING);
    }

    mat4 view_matrix;
    mat4 proj_matrix;
    recti viewport;

    glGetFloatv(GL_MODELVIEW_MATRIX, view_matrix.data());
    glGetFloatv(GL_PROJECTION_MATRIX, proj_matrix.data());
    glGetIntegerv(GL_VIEWPORT, viewport.data());

    virvo::RenderTarget* rt = getRenderTarget();

    assert(rt);

    virvo_render_target virvo_rt(
        rt->width(),
        rt->height(),
        static_cast<virvo_render_target::color_type*>(rt->deviceColor()),
        static_cast<virvo_render_target::depth_type*>(rt->deviceDepth())
        );

    // determine ray integration step size (aka delta)
    int axis = 0;
    if (vd->getSize()[1] / vd->vox[1] < vd->getSize()[axis] / vd->vox[axis])
    {
        axis = 1;
    }
    if (vd->getSize()[2] / vd->vox[2] < vd->getSize()[axis] / vd->vox[axis])
    {
        axis = 2;
    }

    float delta = (vd->getSize()[axis] / vd->vox[axis]) / _quality;

    auto bbox = vd->getBoundingBox();

    // Get OpenGL depth buffer to clip against
    pixel_format depth_format = PF_UNSPECIFIED;

    bool depth_test = glIsEnabled(GL_DEPTH_TEST);

    if (depth_test)
    {
        GLint depth_bits = 0;
        glGetFramebufferAttachmentParameteriv(
                GL_FRAMEBUFFER,
                GL_DEPTH,
                GL_FRAMEBUFFER_ATTACHMENT_DEPTH_SIZE,
                &depth_bits
                );

        GLint stencil_bits = 0;
        glGetFramebufferAttachmentParameteriv(
                GL_FRAMEBUFFER,
                GL_STENCIL,
                GL_FRAMEBUFFER_ATTACHMENT_STENCIL_SIZE,
                &stencil_bits
                );


        // TODO: make this more general
        // 24-bit depth buffer and 8-bit stencil buffer
        // is however a quite common case
        depth_format = (depth_bits == 24 && stencil_bits == 8) ? PF_DEPTH24_STENCIL8 : PF_DEPTH32F;

#ifdef __APPLE__
        // PIXEL_PACK_BUFFER with unsigned does not work
        // on Mac OS X, default to 32-bit floating point
        // depth buffer
        depth_format = PF_DEPTH32F;
#endif

        impl_->depth_buffer.map(viewport, depth_format);
        depth_test = true;
    }

    // assemble clip objects
    aligned_vector<typename Impl::params_type::clip_object> clip_objects;

#if 0
    // OpenGL clip planes
    for (int i = 0; i < GL_MAX_CLIP_PLANES; ++i)
    {
        if (!glIsEnabled(GL_CLIP_PLANE0 + i))
        {
            continue;
        }

        GLdouble eq[4] = { 0, 0, 0, 0 };
        glGetClipPlane(GL_CLIP_PLANE0 + i, eq);

        clip_plane pl;
        pl.normal = vec3(eq[0], eq[1], eq[2]);
        pl.offset = eq[3];
        clip_objects.push_back(pl);
    }
#else
/*    auto s0 = vvClipSphere::create();
    s0->center = virvo::vec3(0, 0, 50);
    s0->radius = 50.0f;
    setParameter(VV_CLIP_OBJ0, s0);
    setParameter(VV_CLIP_OBJ_ACTIVE0, true);*/

/*    auto c0 = vvClipCone::create();
    c0->tip = virvo::vec3(0, 0, 0);
    c0->axis = virvo::vec3(0, 0, -1);
    c0->theta = 40.0f * constants::degrees_to_radians<float>();
    setParameter(VV_CLIP_OBJ0, c0);
    setParameter(VV_CLIP_OBJ_ACTIVE0, true);*/

    typedef vvRenderState::ParameterType PT;
    PT act_id = VV_CLIP_OBJ_ACTIVE0;
    PT obj_id = VV_CLIP_OBJ0;

    for ( ; act_id != VV_CLIP_OBJ_ACTIVE_LAST && obj_id != VV_CLIP_OBJ_LAST
          ; act_id = PT(act_id + 1), obj_id = PT(obj_id + 1))
    {
        if (getParameter(act_id))
        {
            auto obj = getParameter(obj_id).asClipObj();

            if (auto plane = boost::dynamic_pointer_cast<vvClipPlane>(obj))
            {
                clip_plane pl;
                pl.normal = vec3(plane->normal.x, plane->normal.y, plane->normal.z);
                pl.offset = plane->offset;
                clip_objects.push_back(pl);
            }
            else if (auto sphere = boost::dynamic_pointer_cast<vvClipSphere>(obj))
            {
                clip_sphere sp;
                sp.center = vec3(sphere->center.x, sphere->center.y, sphere->center.z);
                sp.radius = sphere->radius;
                clip_objects.push_back(sp);
            }
            else if (auto cone = boost::dynamic_pointer_cast<vvClipCone>(obj))
            {
                clip_cone co;
                co.tip = vec3(cone->tip.x, cone->tip.y, cone->tip.z);
                co.axis = vec3(cone->axis.x, cone->axis.y, cone->axis.z);
                co.theta = cone->theta;
                clip_objects.push_back(co);
            }
        }
    }
#endif


    // Lights
    point_light<float> light;

    if (getParameter(VV_LIGHTING))
    {
        assert( glIsEnabled(GL_LIGHTING) );
        auto l = virvo::gl::getLight(GL_LIGHT0);
        vec4 lpos(l.position.x, l.position.y, l.position.z, l.position.w);

        light.set_position( (inverse(view_matrix) * lpos).xyz() );
        light.set_cl(vec3(l.diffuse.x, l.diffuse.y, l.diffuse.z));
        light.set_kl(l.diffuse.w);
        light.set_constant_attenuation(l.constant_attenuation);
        light.set_linear_attenuation(l.linear_attenuation);
        light.set_quadratic_attenuation(l.quadratic_attenuation);
    }


#ifdef VV_ARCH_CUDA
    // TODO: consolidate!
    thrust::device_vector<typename volume8_type::ref_type>  device_volumes8;
    auto volumes8_data = [&]()
    {
        device_volumes8.resize(vd->getChan());
        for (int c = 0; c < vd->getChan(); ++c)
        {
            device_volumes8[c] = typename volume8_type::ref_type(impl_->volumes8[vd->getCurrentFrame() + c]);
        }
        return thrust::raw_pointer_cast(device_volumes8.data());
    };

    thrust::device_vector<typename volume16_type::ref_type> device_volumes16;
    auto volumes16_data = [&]()
    {
        device_volumes16.resize(vd->getChan());
        for (int c = 0; c < vd->getChan(); ++c)
        {
            device_volumes16[c] = typename volume16_type::ref_type(impl_->volumes16[vd->getCurrentFrame() + c]);
        }
        return thrust::raw_pointer_cast(device_volumes16.data());
    };

    thrust::device_vector<typename volume32_type::ref_type> device_volumes32;
    auto volumes32_data = [&]()
    {
        device_volumes32.resize(vd->getChan());
        for (int c = 0; c < vd->getChan(); ++c)
        {
            device_volumes32[c] = typename volume32_type::ref_type(impl_->volumes32[vd->getCurrentFrame() + c]);
        }
        return thrust::raw_pointer_cast(device_volumes32.data());
    };

    std::vector<typename transfunc_type::ref_type> trefs;
    for (const auto &tf : impl_->transfuncs)
        trefs.push_back(tf);
    thrust::device_vector<typename transfunc_type::ref_type> device_transfuncs(trefs);

    auto transfuncs_data = [&]()
    {
        return thrust::raw_pointer_cast(device_transfuncs.data());
    };

    thrust::device_vector<vec2> device_ranges;
    auto ranges_data = [&]()
    {
        for (int c = 0; c < vd->getChan(); ++c)
        {
            device_ranges.push_back(vec2(vd->range(c).x, vd->range(c).y));
        }

        return thrust::raw_pointer_cast(device_ranges.data());
    };

    thrust::device_vector<typename Impl::params_type::clip_object> device_objects(clip_objects);
    auto clip_objects_begin = [&]()
    {
        return thrust::raw_pointer_cast(device_objects.data());
    };

    auto clip_objects_end = [&]()
    {
        return clip_objects_begin() + device_objects.size();
    };
#else
    aligned_vector<typename volume8_type::ref_type>  host_volumes8;
    auto volumes8_data = [&]()
    {
        host_volumes8.resize(vd->getChan());
        for (int c = 0; c < vd->getChan(); ++c)
        {
            host_volumes8[c] = typename volume8_type::ref_type(impl_->volumes8[vd->getCurrentFrame() + c]);
        }
        return host_volumes8.data();
    };

    aligned_vector<typename volume16_type::ref_type> host_volumes16;
    auto volumes16_data = [&]()
    {
        host_volumes16.resize(vd->getChan());
        for (int c = 0; c < vd->getChan(); ++c)
        {
            host_volumes16[c] = typename volume16_type::ref_type(impl_->volumes16[vd->getCurrentFrame() + c]);
        }
        return host_volumes16.data();
    };

    aligned_vector<typename volume32_type::ref_type> host_volumes32;
    auto volumes32_data = [&]()
    {
        host_volumes32.resize(vd->getChan());
        for (int c = 0; c < vd->getChan(); ++c)
        {
            host_volumes32[c] = typename volume32_type::ref_type(impl_->volumes32[vd->getCurrentFrame() + c]);
        }
        return host_volumes32.data();
    };

    aligned_vector<typename transfunc_type::ref_type> host_transfuncs(impl_->transfuncs.size());
    auto transfuncs_data = [&]()
    {
        for (size_t i = 0; i < impl_->transfuncs.size(); ++i)
        {
            host_transfuncs[i] = typename transfunc_type::ref_type(impl_->transfuncs[i]);
        }
        return host_transfuncs.data();
    };

    aligned_vector<vec2> host_ranges;
    auto ranges_data = [&]()
    {
        for (int c = 0; c < vd->getChan(); ++c)
        {
            host_ranges.push_back(vec2(vd->range(c).x, vd->range(c).y));
        }

        return host_ranges.data();
    };

    auto clip_objects_begin = [&]()
    {
        return clip_objects.data();
    };

    auto clip_objects_end = [&]()
    {
        return clip_objects.data() + clip_objects.size();
    };
#endif

    std::vector<virvo::aabb> boxes;

    if (impl_->space_skipping)
    {
        virvo::vec3 eye(getEyePosition().x, getEyePosition().y, getEyePosition().z);
        bool frontToBack = false;
        auto bricks = impl_->space_skip_tree.getSortedBricks(eye, frontToBack);

        boxes.insert(boxes.end(), bricks.begin(), bricks.end());
    }
    else
    {
        boxes.emplace_back(virvo::vec3(bbox.min.data()), virvo::vec3(bbox.max.data()));
    }

    for (unsigned i = 0; i < boxes.size(); ++i)
    {
        const virvo::aabb& b = boxes[i];

        // Assemble volume kernel params and call kernel
        impl_->params.bbox                      = clip_box(vec3(bbox.min.data()), vec3(bbox.max.data()));
        impl_->params.roi                       = clip_box(vec3(b.min.data()), vec3(b.max.data()));
        impl_->params.delta                     = delta;
        impl_->params.num_channels              = vd->getChan();
        impl_->params.transfuncs                = transfuncs_data();
        impl_->params.ranges                    = ranges_data();
        impl_->params.depth_buffer              = impl_->depth_buffer.data();
        impl_->params.depth_format              = depth_format;
        impl_->params.mode                      = Impl::params_type::projection_mode(getParameter(VV_MIP_MODE).asInt());
        impl_->params.depth_test                = depth_test;
        impl_->params.opacity_correction        = getParameter(VV_OPCORR);
        impl_->params.early_ray_termination     = getParameter(VV_TERMINATEEARLY);
        impl_->params.local_shading             = getParameter(VV_LIGHTING);
        impl_->params.camera_matrix_inv         = inverse(proj_matrix * view_matrix);
        impl_->params.viewport                  = viewport;
        impl_->params.light                     = light;
        impl_->params.clip_objects.begin        = clip_objects_begin();
        impl_->params.clip_objects.end          = clip_objects_end();

        // Composite bricks in back-to-front order
        pixel_sampler::basic_uniform_blend_type<blending::scale_factor> blend_params;
        blend_params.sfactor = blending::One;
        blend_params.dfactor = blending::OneMinusSrcAlpha;

        auto sparams = make_sched_params(
            blend_params,
            view_matrix,
            proj_matrix,
            virvo_rt
            );

        if (impl_->texture_format == virvo::PF_R8)
        {
            volume_kernel<volume8_type> kernel(impl_->params, volumes8_data());
            impl_->sched.frame(kernel, sparams);
        }
        else if (impl_->texture_format == virvo::PF_R16UI)
        {
            volume_kernel<volume16_type> kernel(impl_->params, volumes16_data());
            impl_->sched.frame(kernel, sparams);
        }
        else if (impl_->texture_format == virvo::PF_R32F)
        {
            volume_kernel<volume32_type> kernel(impl_->params, volumes32_data());
            impl_->sched.frame(kernel, sparams);
        }
    }

    if (depth_test)
    {
        impl_->depth_buffer.unmap();
    }
}

void vvRayCaster::updateTransferFunction()
{
    impl_->updateTransfuncTexture(vd, this);
}

void vvRayCaster::updateVolumeData()
{
    impl_->updateVolumeTextures(vd, this);
}

void vvRayCaster::setCurrentFrame(size_t frame)
{
    vvRenderer::setCurrentFrame(frame);

    if (impl_->space_skipping)
    {
        impl_->space_skip_tree.updateVolume(*vd);
        impl_->updateTransfuncTexture(vd, this);
    }
}

bool vvRayCaster::checkParameter(ParameterType param, vvParam const& value) const
{
    switch (param)
    {
    case VV_SLICEINT:
        {
            virvo::tex_filter_mode mode = static_cast< virvo::tex_filter_mode >(value.asInt());

            if (mode == virvo::Nearest || mode == virvo::Linear)
            {
                return true;
            }
        }
        return false;

    case VV_CLIP_OBJ0:
    case VV_CLIP_OBJ1:
    case VV_CLIP_OBJ2:
    case VV_CLIP_OBJ3:
    case VV_CLIP_OBJ4:
    case VV_CLIP_OBJ5:
    case VV_CLIP_OBJ6:
    case VV_CLIP_OBJ7:
        return true;

    default:
        return vvRenderer::checkParameter(param, value);
    }
}

void vvRayCaster::setParameter(ParameterType param, vvParam const& value)
{
    switch (param)
    {
    case VV_SLICEINT:
        {
            if (_interpolation != static_cast< virvo::tex_filter_mode >(value.asInt()))
            {
                _interpolation = static_cast< virvo::tex_filter_mode >(value.asInt());
                tex_filter_mode filter_mode = _interpolation == virvo::Linear ? Linear : Nearest;

                for (auto& tex : impl_->volumes8)
                {
                    tex.set_filter_mode(filter_mode);
                }

                for (auto& tex : impl_->volumes16)
                {
                    tex.set_filter_mode(filter_mode);
                }

                for (auto& tex : impl_->volumes32)
                {
                    tex.set_filter_mode(filter_mode);
                }
            }
        }
        break;

    default:
        vvRenderer::setParameter(param, value);
        break;
    }
}

bool vvRayCaster::instantClassification() const
{
    return true;
}

vvRenderer* createRayCaster(vvVolDesc* vd, vvRenderState const& rs)
{
    return new vvRayCaster(vd, rs);
}<|MERGE_RESOLUTION|>--- conflicted
+++ resolved
@@ -884,12 +884,9 @@
 #else
         : sched(vvToolshed::getNumProcessors())
 #endif
-<<<<<<< HEAD
         , space_skip_tree(virvo::SkipTree::SVTKdTreeCU)
-=======
 //      , space_skip_tree(virvo::SkipTree::SVTKdTree)
-        , space_skip_tree(virvo::SkipTree::LBVH)
->>>>>>> 0dd64da8
+//      , space_skip_tree(virvo::SkipTree::LBVH)
     {
 #if !defined(VV_ARCH_CUDA)
         char* num_threads = getenv("VV_NUM_THREADS");
