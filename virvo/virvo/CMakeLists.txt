--- conflicted
+++ resolved
@@ -328,11 +328,8 @@
 
 if(DESKVOX_USE_CUDA)
 deskvox_cuda_compiles(VIRVO_CUDA_SOURCES
-<<<<<<< HEAD
   spaceskip/cudakdtree.cu
-=======
   spaceskip/lbvh.cu
->>>>>>> 0dd64da8
   vvcudatransfunc.cu
   vvsimplecaster.cu
 )
