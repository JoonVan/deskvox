--- conflicted
+++ resolved
@@ -146,13 +146,10 @@
   mem/new.h
   mem/swap.h
 
-<<<<<<< HEAD
   spaceskip/cudakdtree.h
-=======
   spaceskip/kdtree.h
   spaceskip/kdtree.inl
   spaceskip/svt.h
->>>>>>> 0cf8f3c6
 
   texture/detail/prefilter.h
   texture/detail/sampler1d.h
