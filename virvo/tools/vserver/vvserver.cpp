--- conflicted
+++ resolved
@@ -347,15 +347,9 @@
     }
 
     // if remote server is already created, create a new one
-<<<<<<< HEAD
-    if (_server != NULL)
-    {
-      if (!createRemoteServer(static_cast<vvTcpSocket*>(io.getSocket())))
-=======
     if (tData->server != NULL)
     {
       if (!createRemoteServer(tData, static_cast<vvTcpSocket*>(io.getSocket())))
->>>>>>> 877f61e7
       {
         vvDebugMsg::msg(0, "Couldn't create remote server");
         return true;
@@ -401,9 +395,9 @@
       }
 
       // if remote server is already created, create a new one
-      if (_server != NULL)
-      {
-        if (!createRemoteServer(static_cast<vvTcpSocket*>(io.getSocket())))
+      if (tData->server != NULL)
+      {
+        if (!createRemoteServer(tData, static_cast<vvTcpSocket*>(io.getSocket())))
         {
           vvDebugMsg::msg(0, "Couldn't create remote server");
           return true;
@@ -456,15 +450,9 @@
     }
 
     // if an old server exists, we need to create a new server
-<<<<<<< HEAD
-    if (_server != NULL)
-    {
-      if (!createRemoteServer(static_cast<vvTcpSocket*>(io.getSocket())))
-=======
     if (tData->server != NULL)
     {
       if (!createRemoteServer(tData, static_cast<vvTcpSocket*>(io.getSocket())))
->>>>>>> 877f61e7
       {
         vvDebugMsg::msg(0, "Couldn't create remote server");
         return true;
@@ -529,17 +517,6 @@
     }
     return true;
   case virvo::Disconnect:
-<<<<<<< HEAD
-    delete _renderer;
-    delete _vd;
-    delete _server;
-    delete ::renderContext;
-    _renderer = NULL;
-    _vd = NULL;
-    _server = NULL;
-    ::renderContext = NULL;
-    return false;
-=======
     delete tData->renderer;
     delete tData->vd;
     delete tData->server;
@@ -549,7 +526,6 @@
     tData->server = NULL;
     tData->renderContext = NULL;
     return true;
->>>>>>> 877f61e7
   default:
     assert(0 && "Event not handled");
     return false;
@@ -578,14 +554,7 @@
     return false;
   }
 
-<<<<<<< HEAD
-  vvSocketIO sockio(sock);
-
-  delete _server;
-  switch (_remoteServerType)
-=======
   switch (tData->remoteServerType)
->>>>>>> 877f61e7
   {
   case vvRenderer::REMOTE_IMAGE:
     tData->server = new vvImageServer(sock);
