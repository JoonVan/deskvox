--- conflicted
+++ resolved
@@ -340,22 +340,17 @@
   return true;
 }
 
-<<<<<<< HEAD
 void vvServer::handleEvent(const virvo::RemoteEvent event, const vvSocketIO& io)
 {
   switch (event)
   {
   case virvo::ServerInfo:
     {
-      // we create an image server and assume that the render context
-      // which is created for that instance is representative for any
-      // render context instance
-      vvRemoteServer* server = new vvImageServer(static_cast<vvTcpSocket*>(io.getSocket()));
-
       vvServerInfo info;
-      if (server->initRenderContext(DEFAULTSIZE, DEFAULTSIZE) != vvRemoteServer::VV_OK)
-      {
-        delete server;
+
+      // if no render context exists, create one
+      if (::renderContext == NULL && !createRenderContext(DEFAULTSIZE, DEFAULTSIZE))
+      {
         // send an empty server info
         io.putServerInfo(info);
         return;
@@ -388,17 +383,9 @@
         }
       }
       info.renderers = rendstr.str();
-      server->destroyRenderContext();
       io.putServerInfo(info);
-      delete server;
     }
     break;
-=======
-void vvServer::handleEvent(const virvo::RemoteEvent event, const vvSocketIO& /* io */)
-{
-  switch (event)
-  {
->>>>>>> 2561cbfb
   default:
     break;
   }
